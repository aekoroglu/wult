--- conflicted
+++ resolved
@@ -51,11 +51,7 @@
 .SH COMMAND \fI\,'wult deploy'\/\fR
 usage: wult deploy [-h] [-q] [-d] [--kernel-src KSRC] [--local-build] [-H HOSTNAME] [-U USERNAME] [-K PRIVKEY] [-T TIMEOUT]
 
-<<<<<<< HEAD
-Compile and deploy wult helpers and drivers to the SUT (System Under Test), which can be either local or a remote host, depending on the '\-H' option.The drivers are searched for in the following directories (and in the following order) on the local host: ./drivers/idle, $WULT_DATA_PATH/drivers/idle (if 'WULT_DATA_PATH' environment variable is defined), $HOME/.local/share/wult/drivers/idle, /usr/local/share/wult/drivers/idle, /usr/share/wult/drivers/idle.The wult tool also depends on the following helpers: stats\-collect. These helpers will be compiled on the SUT and deployed to the SUT. The sources of the helpers are searched for in the following paths (and in the following order) on the local host: ./helpers, $WULT_DATA_PATH/helpers (if 'WULT_DATA_PATH' environment variable is defined), $HOME/.local/share/wult/helpers, /usr/local/share/wult/helpers, /usr/share/wult/helpers. By default, helpers are deployed to the path defined by the WULT_HELPERSPATH environment variable. If the variable is not defined, helpers are deployed to '$HOME/.local/bin', where '$HOME' is the home directory of user 'USERNAME' on host 'HOST' (see '\-\-host' and '\-\-username' options).
-=======
 Compile and deploy wult helpers and drivers to the SUT (System Under Test), which can be can be either local or a remote host, depending on the '\-H' option. By default, everything is built on the SUT, but the '\-\-local\-build' can be used for building on the local system.The drivers are searched for in the following directories (and in the following order) on the local host: ./drivers/idle, $WULT_DATA_PATH/drivers/idle (if 'WULT_DATA_PATH' environment variable is defined), $HOME/.local/share/wult/drivers/idle, /usr/local/share/wult/drivers/idle, /usr/share/wult/drivers/idle.The wult tool also depends on the following helpers: stats\-collect. These helpers will be compiled on the SUT and deployed to the SUT. The sources of the helpers are searched for in the following paths (and in the following order) on the local host: ./helpers, $WULT_DATA_PATH/helpers (if 'WULT_DATA_PATH' environment variable is defined), $HOME/.local/share/wult/helpers, /usr/local/share/wult/helpers, /usr/share/wult/helpers. By default, helpers are deployed to the path defined by the WULT_HELPERSPATH environment variable. If the variable is not defined, helpers are deployed to '$HOME/.local/bin', where '$HOME' is the home directory of user 'USERNAME' on host 'HOST' (see '\-\-host' and '\-\-username' options).
->>>>>>> 4d2d2f33
 
 .SH OPTIONS \fI\,'wult deploy'\/\fR
 .TP
@@ -73,17 +69,12 @@
 .TP
 \fB\-\-kernel\-src\fR \fI\,KSRC\/\fR
 Path to the Linux kernel sources to build the drivers against. The default is
-<<<<<<< HEAD
-'/lib/modules/$(uname \-r)/build' on the SUT. In case of deploying to a remote
-host, this is the path on the remote host (HOSTNAME).
-=======
 '/lib/modules/$(uname \-r)/build' on the SUT. If '\-\-local\-build' was used, then
 the path is considered to be on the local system, rather than the SUT.
 
 .TP
 \fB\-\-local\-build\fR
 Build helpers and drivers locally, instead of building on HOSTNAME (the SUT).
->>>>>>> 4d2d2f33
 
 .TP
 \fB\-H\fR \fI\,HOSTNAME\/\fR, \fB\-\-host\fR \fI\,HOSTNAME\/\fR
@@ -130,63 +121,6 @@
 \fB\-U\fR \fI\,USERNAME\/\fR, \fB\-\-username\fR \fI\,USERNAME\/\fR
 Name of the user to use for logging into the remote host over SSH. The default
 user name is 'root'.
-<<<<<<< HEAD
-
-.TP
-\fB\-K\fR \fI\,PRIVKEY\/\fR, \fB\-\-priv\-key\fR \fI\,PRIVKEY\/\fR
-Path to the private SSH key that should be used for logging into the remote
-host. By default the key is automatically found from standard paths like
-'~/.ssh'.
-
-.TP
-\fB\-T\fR \fI\,TIMEOUT\/\fR, \fB\-\-timeout\fR \fI\,TIMEOUT\/\fR
-SSH connect timeout in seconds, default is 8.
-
-.SH COMMAND \fI\,'wult load'\/\fR
-usage: wult load [-h] [-q] [-d] [--no-unload] [--force] [-H HOSTNAME] [-U USERNAME] [-K PRIVKEY] [-T TIMEOUT] devid
-
-Load wult drivers and exit without starting the measurements.
-
-.TP
-\fBdevid\fR
-The device ID, same as in the 'start' command.
-
-.SH OPTIONS \fI\,'wult load'\/\fR
-.TP
-\fB\-h\fR
-Show this help message and exit.
-
-.TP
-\fB\-q\fR
-Be quiet.
-
-.TP
-\fB\-d\fR
-Print debugging information.
-
-.TP
-\fB\-\-no\-unload\fR
-This command exists for debugging and troubleshooting purposes. Please, do not
-use for other reasons. keep in mind that if the the specified 'devid' device
-was bound to some driver (e.g., a network driver), it will be unbinded and
-with this option It won't be binded back.
-
-.TP
-\fB\-\-force\fR
-By default wult refuses to load network card drivers if its Linux network
-interface is in an active state, such as "up". Use '\-\-force' to disable this
-safety mechanism. Use '\-\-force' option with caution.
-
-.TP
-\fB\-H\fR \fI\,HOSTNAME\/\fR, \fB\-\-host\fR \fI\,HOSTNAME\/\fR
-Name of the host to run the command on.
-
-.TP
-\fB\-U\fR \fI\,USERNAME\/\fR, \fB\-\-username\fR \fI\,USERNAME\/\fR
-Name of the user to use for logging into the remote host over SSH. The default
-user name is 'root'.
-=======
->>>>>>> 4d2d2f33
 
 .TP
 \fB\-K\fR \fI\,PRIVKEY\/\fR, \fB\-\-priv\-key\fR \fI\,PRIVKEY\/\fR
@@ -412,26 +346,6 @@
 before linux enters the C\-state. This option is generally a crude option along
 with '\-\-intr\-focus'. When this option is used, often it makes sense to use '\-\-
 intr\-focus' at the same time.
-<<<<<<< HEAD
-
-.TP
-\fB\-\-dirty\-cpu\-cache\fR
-Deeper C\-states like Intel CPU core C6 flush the CPU cache before entering the
-C\-state. Therefore, the dirty CPU cache lines must be written back to the main
-memory before entering the C\-state. This may increase C\-state latency observed
-by the operating system. If this option is used, wult will try to "dirty" the
-measured CPU cache before requesting C\-states. This is done by writing zeroes
-to a pre\-allocated 2MiB buffer.
-
-.TP
-\fB\-\-dcbuf\-size\fR \fI\,DCBUF_SIZE\/\fR
-By default, in order to make CPU cache be filled with dirty cache lines, wult
-filles a 2MiB buffer with zeroes before requesting a C\-state. This buffer is
-reffered to as "dirty cache buffer", or "dcbuf". This option allows for
-changing the dcbuf size. For example, in order to make it 4MiB, use '\-\-dcbuf\-
-size=4MiB'.
-=======
->>>>>>> 4d2d2f33
 
 .TP
 \fB\-\-report\fR
@@ -440,16 +354,10 @@
 
 .TP
 \fB\-\-force\fR
-<<<<<<< HEAD
-By default wult does not accept network card as a measurement device if its
-Linux network interface is in an active state, such as "up". Use '\-\-force' to
-disable this safety mechanism. Use '\-\-force' option with caution.
-=======
 By default a network card is not accepted as a measurement device if it is "
 used by a Linux network interface and the interface is in an active state, "
 such as "up". Use '\-\-force' to disable this safety mechanism. Use it with "
 caution.
->>>>>>> 4d2d2f33
 
 .SH COMMAND \fI\,'wult report'\/\fR
 usage: wult report [-h] [-q] [-d] [-o OUTDIR] [--rfilt RFILT] [--rsel RSEL] [--even-up-dp-count] [-x XAXES] [-y YAXES] [--hist HIST] [--chist CHIST] [--reportids REPORTIDS] [--title-descr TITLE_DESCR] [--relocatable] [--list-columns]
@@ -561,23 +469,10 @@
 beginning of the resulting HTML report.
 
 .TP
-<<<<<<< HEAD
-\fB\-\-relocatable\fR \fI\,RELOCATABLE\/\fR
-By default the generated report includes references to the raw test results
-and report assets (such as CSS/JS files). At the file\-system level, symlinks
-are created to the assets and results. This means that if the original files
-are moved somewhere, or the generated report is moved to another system, it
-may end up with broken links to these files. This option accepts 2 possible
-values: 'copy' and 'symlink'. In the case of the 'copy' value, raw results and
-report assets will be copied to the report output directory, which will make
-the report relocatable, but at the expense of increased disk space
-consumption. The 'symlink' value corresponds to the default behavior.
-=======
 \fB\-\-relocatable\fR
 Generate a report which contains a copy of the raw test results. With this
 option, viewers of the report will be able to browse raw logs and statistics
 files which are copied across with the raw test results.
->>>>>>> 4d2d2f33
 
 .TP
 \fB\-\-list\-columns\fR
@@ -585,23 +480,9 @@
 
 .TP
 \fB\-\-size\fR \fI\,REPORT_SIZE\/\fR
-<<<<<<< HEAD
-Generate HTML report with a pre\-defined set of diagrams and histograms. This
-option is mutually exclusive with '\-\-xaxes', '\-\-yaxes', '\-\-hist', '\-\-chist',
-therefore cannot be used in combination with any of these options. This option
-can be set to 'small', 'medium' or 'large'. Here are the regular expressions
-for each setting: small: {XAXES='SilentTime', YAXES='.*Latency',
-HIST='.*Latency', CHIST='None'} medium: {XAXES='SilentTime',
-YAXES='.*Latency,.*Delay', HIST='.*Latency,.*Delay', CHIST='.*Latency'} large:
-{XAXES='SilentTime,LDist',
-YAXES='.*Latency.*,.*Delay(?!Cyc).*,[PC]C.+%,SilentTime,ReqCState',
-HIST='.*Latency.*,.*Delay(?!Cyc).*,[PC]C.+%,SilentTime,ReqCState,LDist',
-CHIST='.*Latency'}
-=======
 Generate HTML report with a pre\-defined set of diagrams and histograms.
 Possible values: 'small', 'medium' or 'large'. This option is mutually
 exclusive with '\-\-xaxes', '\-\-yaxes', '\-\-hist', '\-\-chist'.
->>>>>>> 4d2d2f33
 
 .SH COMMAND \fI\,'wult filter'\/\fR
 usage: wult filter [-h] [-q] [-d] [--rfilt RFILT] [--rsel RSEL] [--cfilt CFILT] [--csel CSEL] [--human-readable] [-o OUTDIR] [--list-columns] [--reportid REPORTID] respath
