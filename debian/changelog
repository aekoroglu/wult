--- conflicted
+++ resolved
@@ -1,8 +1,11 @@
+wult (XXXXXX) unstable; urgency=low
+
+  * wult: include less diagrams into report by default.
+
+ -- Artem Bityutskiy <artem.bityutskiy@intel.com>  XXXXXXXXXXXXXXXXXXXXX
+
 wult (1.9.1) unstable; urgency=low
 
-<<<<<<< HEAD
-  * wult: include less diagrams into report by default.
-=======
   * wult: fix regression and do not fail with pre-v5.6 kernels.
   * wult: fix warnings for old kernels (pre-v5.3).
   * wult: improve Icelake-D support.
@@ -10,7 +13,6 @@
   * wult: fix interrupt latency figures.
 
  -- Artem Bityutskiy <artem.bityutskiy@intel.com>  Fri, 09 Apr 2021 09:41:08 +0300
->>>>>>> c88ceaf8
 
 wult (1.9.0) unstable; urgency=low
 
